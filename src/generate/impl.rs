--- conflicted
+++ resolved
@@ -1,11 +1,4 @@
-<<<<<<< HEAD
-use super::{
-    gen_const::ConstParent, generate_fn::FnParent, FnBuilder, GenConst, Generator, Parent,
-    StreamBuilder,
-};
-=======
 use super::{generate_item::FnParent, FnBuilder, GenConst, Generator, Parent, StreamBuilder};
->>>>>>> ff02e571
 use crate::{
     parse::{GenericConstraints, Generics},
     prelude::{Delimiter, Result},
@@ -49,20 +42,7 @@
         }
     }
 
-<<<<<<< HEAD
-    /// Add a const to the implementation
-    ///
-    /// See ImplFor for more information.
-    pub fn generate_const(
-        &mut self,
-        name: impl Into<String>,
-        ty: impl Into<String>,
-    ) -> GenConst<Self> {
-        GenConst::new(self, name, ty)
-    }
-
     /// Add a function to the implementation.
-=======
     /// Add a outer attribute to the trait implementation
     pub fn impl_outer_attr(&mut self, attr: impl AsRef<str>) -> Result {
         let mut builder = StreamBuilder::new();
@@ -89,7 +69,6 @@
     }
 
     /// Add a function to the trait implementation.
->>>>>>> ff02e571
     ///
     /// `generator.impl().generate_fn("bar")` results in code like:
     ///
@@ -172,13 +151,6 @@
     }
 }
 
-impl<'a, P: Parent> ConstParent for Impl<'a, P> {
-    fn append(&mut self, builder: StreamBuilder) -> Result {
-        self.consts.push(builder);
-        Ok(())
-    }
-}
-
 impl<'a, P: Parent> FnParent for Impl<'a, P> {
     fn append(&mut self, fn_definition: StreamBuilder, fn_body: StreamBuilder) -> Result {
         self.fns.push((fn_definition, fn_body));
@@ -213,12 +185,9 @@
 
         builder
             .group(Delimiter::Brace, |builder| {
-<<<<<<< HEAD
-=======
                 for attr in std::mem::take(&mut self.inner_attr) {
                     builder.append(attr);
                 }
->>>>>>> ff02e571
                 for r#const in std::mem::take(&mut self.consts) {
                     builder.append(r#const);
                 }
